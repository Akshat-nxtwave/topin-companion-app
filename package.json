{
  "name": "companion-topin",
  "version": "0.1.0",
  "description": "Minimal cross-platform companion app (Electron v28)",
  "main": "main.js",
  "author": {
    "name": "TOPIN",
    "email": "support@example.com"
  },
  "license": "MIT",
  "scripts": {
    "start": "ELECTRON_DISABLE_SANDBOX=1 electron .",
    "dev": "electron .",
    "start:win": "electron .",
    "pack": "electron-builder --dir",
    "pack:win": "electron-builder --win --dir",
    "dist": "electron-builder",
    "build": "electron-builder",
    "build:linux": "electron-builder --linux",
    "build:linux:local": "electron-builder --linux --publish never",
    "build:linux:appimage": "electron-builder --linux AppImage --publish never",
    "build:linux:deb": "electron-builder --linux deb --publish never",
    "build:win": "electron-builder --win",
    "dist:win": "electron-builder --win --publish never",
    "build:win:zip": "electron-builder --win zip --publish never",
    "build:mac": "dotenv -e .env electron-builder --mac --publish=never",
    "postinstall": "electron-builder install-app-deps"
  },
  "dependencies": {
    "systeminformation": "^5.21.23",
    "ws": "^8.17.0"
  },
  "devDependencies": {
    "electron": "31",
    "dotenv-cli": "^10.0.0",
    "electron-builder": "^24.13.3"
  },
  "build": {
    "appId": "com.topin.companion",
<<<<<<< HEAD
    "productName": "TOPIN-Companion",
=======
    "productName": "TOPIN Companion",
>>>>>>> 32adaf38
    "directories": {
      "output": "dist"
    },
    "asar": true,
    "artifactName": "${productName}-${version}-${os}-${arch}.${ext}",
    "files": [
      "main.js",
      "preload.js",
      "comm/**",
      "security/**",
      "renderer/**",
      "workers/**",
      "data/**",
      "package.json"
    ],
    "extraResources": [
      {
        "from": "data/",
        "to": "data",
        "filter": [
          "*.json"
        ]
      }
    ],
    "asarUnpack": [
      "workers/**"
    ],
    "linux": {
      "target": [
        "AppImage",
        "deb"
      ],
      "executableName": "topin-companion",
      "category": "Utility",
      "maintainer": "TOPIN <support@example.com>"
    },
    "win": {
      "target": [
        "nsis",
        "zip"
      ]
    },
    "nsis": {
      "oneClick": true,
      "perMachine": false,
      "allowElevation": true,
      "allowToChangeInstallationDirectory": false,
      "createDesktopShortcut": "always",
      "createStartMenuShortcut": true,
      "shortcutName": "TOPIN Companion"
    },
    "mac": {
      "category": "public.app-category.utilities",
      "target": [
        "dmg",
        "zip"
      ],
      "hardenedRuntime": true,
      "entitlements": "build/entitlements.mac.plist",
      "entitlementsInherit": "build/entitlements.mac.inherit.plist",
      "gatekeeperAssess": false,
      "extendInfo": {
        "NSAppleEventsUsageDescription": "This app uses Apple Events to open system settings for permissions.",
        "LSApplicationCategoryType": "public.app-category.utilities"
      }
    }
  }
}<|MERGE_RESOLUTION|>--- conflicted
+++ resolved
@@ -37,11 +37,7 @@
   },
   "build": {
     "appId": "com.topin.companion",
-<<<<<<< HEAD
     "productName": "TOPIN-Companion",
-=======
-    "productName": "TOPIN Companion",
->>>>>>> 32adaf38
     "directories": {
       "output": "dist"
     },
